--- conflicted
+++ resolved
@@ -47,11 +47,8 @@
           "apns>=2.0.1",
           "gcm-client>=0.1.4",
           "pyopenssl>=0.14",
-<<<<<<< HEAD
           "service-identity>=14.0.0",
-=======
           "raven>=0.5.2",
->>>>>>> 7b70117e
       ],
       entry_points="""
       [console_scripts]
